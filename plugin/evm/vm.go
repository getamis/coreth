// (c) 2019-2020, Ava Labs, Inc. All rights reserved.
// See the file LICENSE for licensing terms.

package evm

import (
	"context"
	"encoding/binary"
	"encoding/json"
	"errors"
	"fmt"
	"math/big"
	"os"
	"path/filepath"
	"strings"
	"sync"
	"time"

	types2 "github.com/ava-labs/coreth/fastsync/types"

<<<<<<< HEAD
	"github.com/ava-labs/coreth/fastsync/facades"

	"github.com/ava-labs/avalanchego/chains/atomic"
=======
	"github.com/ava-labs/avalanchego/chains/atomic"

	"github.com/ava-labs/coreth/fastsync/facades"

>>>>>>> 673ace31
	"github.com/ava-labs/avalanchego/database/versiondb"
	coreth "github.com/ava-labs/coreth/chain"
	"github.com/ava-labs/coreth/consensus/dummy"
	"github.com/ava-labs/coreth/core"
	"github.com/ava-labs/coreth/core/state"
	"github.com/ava-labs/coreth/core/types"
	"github.com/ava-labs/coreth/eth/ethconfig"
	"github.com/ava-labs/coreth/node"
	"github.com/ava-labs/coreth/params"

	"github.com/ava-labs/coreth/rpc"
	"github.com/ethereum/go-ethereum/common"
	"github.com/ethereum/go-ethereum/log"
	"github.com/ethereum/go-ethereum/rlp"

	avalancheRPC "github.com/gorilla/rpc/v2"

	"github.com/ava-labs/avalanchego/cache"
	"github.com/ava-labs/avalanchego/codec"
	"github.com/ava-labs/avalanchego/codec/linearcodec"
	"github.com/ava-labs/avalanchego/database"
	"github.com/ava-labs/avalanchego/database/manager"
	"github.com/ava-labs/avalanchego/database/prefixdb"
	"github.com/ava-labs/avalanchego/ids"
	"github.com/ava-labs/avalanchego/snow"
	"github.com/ava-labs/avalanchego/snow/choices"
	"github.com/ava-labs/avalanchego/snow/consensus/snowman"
	"github.com/ava-labs/avalanchego/snow/engine/snowman/block"
	"github.com/ava-labs/avalanchego/utils/constants"
	"github.com/ava-labs/avalanchego/utils/crypto"
	"github.com/ava-labs/avalanchego/utils/formatting"
	"github.com/ava-labs/avalanchego/utils/logging"
	"github.com/ava-labs/avalanchego/utils/math"
	"github.com/ava-labs/avalanchego/utils/profiler"
	"github.com/ava-labs/avalanchego/utils/timer/mockable"
	"github.com/ava-labs/avalanchego/utils/wrappers"
	"github.com/ava-labs/avalanchego/vms/components/avax"
	"github.com/ava-labs/avalanchego/vms/components/chain"
	"github.com/ava-labs/avalanchego/vms/secp256k1fx"

	commonEng "github.com/ava-labs/avalanchego/snow/engine/common"

	avalancheJSON "github.com/ava-labs/avalanchego/utils/json"
)

const (
	x2cRateInt64       int64 = 1_000_000_000
	x2cRateMinus1Int64 int64 = x2cRateInt64 - 1
)

var (
	// x2cRate is the conversion rate between the smallest denomination on the X-Chain
	// 1 nAVAX and the smallest denomination on the C-Chain 1 wei. Where 1 nAVAX = 1 gWei.
	// This is only required for AVAX because the denomination of 1 AVAX is 9 decimal
	// places on the X and P chains, but is 18 decimal places within the EVM.
	x2cRate       = big.NewInt(x2cRateInt64)
	x2cRateMinus1 = big.NewInt(x2cRateMinus1Int64)

	_ block.ChainVM = &VM{}
)

const (
	// Max time from current time allowed for blocks, before they're considered future blocks
	// and fail verification
	maxFutureBlockTime   = 10 * time.Second
	maxUTXOsToFetch      = 1024
	defaultMempoolSize   = 4096
	codecVersion         = uint16(0)
	secpFactoryCacheSize = 1024

	decidedCacheSize    = 100
	missingCacheSize    = 50
	unverifiedCacheSize = 50
)

// Define the API endpoints for the VM
const (
	avaxEndpoint   = "/avax"
	adminEndpoint  = "/admin"
	ethRPCEndpoint = "/rpc"
	ethWSEndpoint  = "/ws"
)

var (
	// Set last accepted key to be longer than the keys used to store accepted block IDs.
<<<<<<< HEAD
	lastAcceptedKey              = []byte("last_accepted_key")
	acceptedPrefix               = []byte("snowman_accepted")
	ethDBPrefix                  = []byte("ethdb")
	atomicTxPrefix               = []byte("atomicTxDB")
	atomicTxHieghtIdxPrefix      = []byte("by_height")
	atomicTxLastIndexedHeightKey = []byte("last_indexed_height")
	atomicIndexDBPrefix          = []byte("atomicIndexDB")
	pruneRejectedBlocksKey       = []byte("pruned_rejected_blocks")
=======
	lastAcceptedKey                = []byte("last_accepted_key")
	acceptedPrefix                 = []byte("snowman_accepted")
	ethDBPrefix                    = []byte("ethdb")
	heightAtomicTxDBPrefix         = []byte("heightAtomicTxDB")
	heightAtomicTxDBInitializedKey = []byte("initialized")
	atomicTxIDDBPrefix             = []byte("atomicTxDB")
	atomicIndexDBPrefix            = []byte("atomicIndexDB")
	pruneRejectedBlocksKey         = []byte("pruned_rejected_blocks")
>>>>>>> 673ace31
)

var (
	errEmptyBlock                     = errors.New("empty block")
	errUnsupportedFXs                 = errors.New("unsupported feature extensions")
	errInvalidBlock                   = errors.New("invalid block")
	errInvalidAddr                    = errors.New("invalid hex address")
	errInsufficientAtomicTxFee        = errors.New("atomic tx fee too low for atomic mempool")
	errAssetIDMismatch                = errors.New("asset IDs in the input don't match the utxo")
	errNoImportInputs                 = errors.New("tx has no imported inputs")
	errInputsNotSortedUnique          = errors.New("inputs not sorted and unique")
	errPublicKeySignatureMismatch     = errors.New("signature doesn't match public key")
	errWrongChainID                   = errors.New("tx has wrong chain ID")
	errInsufficientFunds              = errors.New("insufficient funds")
	errNoExportOutputs                = errors.New("tx has no export outputs")
	errOutputsNotSorted               = errors.New("tx outputs not sorted")
	errOutputsNotSortedUnique         = errors.New("outputs not sorted and unique")
	errOverflowExport                 = errors.New("overflow when computing export amount + txFee")
	errInvalidNonce                   = errors.New("invalid nonce")
	errConflictingAtomicInputs        = errors.New("invalid block due to conflicting atomic inputs")
	errUnclesUnsupported              = errors.New("uncles unsupported")
	errTxHashMismatch                 = errors.New("txs hash does not match header")
	errUncleHashMismatch              = errors.New("uncle hash mismatch")
	errRejectedParent                 = errors.New("rejected parent")
	errInvalidDifficulty              = errors.New("invalid difficulty")
	errInvalidBlockVersion            = errors.New("invalid block version")
	errInvalidMixDigest               = errors.New("invalid mix digest")
	errInvalidExtDataHash             = errors.New("invalid extra data hash")
	errHeaderExtraDataTooBig          = errors.New("header extra data too big")
	errInsufficientFundsForFee        = errors.New("insufficient AVAX funds to pay transaction fee")
	errNoEVMOutputs                   = errors.New("tx has no EVM outputs")
	errNilBaseFeeApricotPhase3        = errors.New("nil base fee is invalid after apricotPhase3")
	errNilExtDataGasUsedApricotPhase4 = errors.New("nil extDataGasUsed is invalid after apricotPhase4")
	errNilBlockGasCostApricotPhase4   = errors.New("nil blockGasCost is invalid after apricotPhase4")
	errConflictingAtomicTx            = errors.New("conflicting atomic tx present")
	errTooManyAtomicTx                = errors.New("too many atomic tx")
	defaultLogLevel                   = log.LvlDebug
)

var originalStderr *os.File

func init() {
	// Preserve [os.Stderr] prior to the call in plugin/main.go to plugin.Serve(...).
	// Preserving the log level allows us to update the root handler while writing to the original
	// [os.Stderr] that is being piped through to the logger via the rpcchainvm.
	originalStderr = os.Stderr
	log.Root().SetHandler(log.LvlFilterHandler(log.LvlDebug, log.StreamHandler(originalStderr, log.TerminalFormat(false))))
}

// VM implements the snowman.ChainVM interface
type VM struct {
	ctx *snow.Context
	// *chain.State helps to implement the VM interface by wrapping blocks
	// with an efficient caching layer.
	*chain.State

	config Config

	chainID     *big.Int
	networkID   uint64
	genesisHash common.Hash
	chain       *coreth.ETHChain
	chainConfig *params.ChainConfig
	// [db] is the VM's current database managed by ChainState
	db *versiondb.Database
	// [chaindb] is the database supplied to the Ethereum backend
	chaindb Database
	// [acceptedBlockDB] is the database to store the last accepted
	// block.
	acceptedBlockDB database.Database
	// [acceptedAtomicTxDB] maintains an index of accepted atomic txs.
	acceptedAtomicTxDB database.Database
	// [acceptedHeightAtomicTxDB] maintains an index of block height => [atomic tx].
	acceptedHeightAtomicTxDB database.Database

	builder *blockBuilder

	network Network

	baseCodec codec.Registry
	codec     codec.Manager
	clock     mockable.Clock
	mempool   *Mempool

	shutdownChan chan struct{}
	shutdownWg   sync.WaitGroup

	fx          secp256k1fx.Fx
	secpFactory crypto.FactorySECP256K1R

	// Continuous Profiler
	profiler profiler.ContinuousProfiler

	atomicTrie types2.AtomicTrie
}

func (vm *VM) Connected(nodeID ids.ShortID) error {
	return nil // noop
}

func (vm *VM) Disconnected(nodeID ids.ShortID) error {
	return nil // noop
}

// Codec implements the secp256k1fx interface
func (vm *VM) Codec() codec.Manager { return vm.codec }

// CodecRegistry implements the secp256k1fx interface
func (vm *VM) CodecRegistry() codec.Registry { return vm.baseCodec }

// Clock implements the secp256k1fx interface
func (vm *VM) Clock() *mockable.Clock { return &vm.clock }

// Logger implements the secp256k1fx interface
func (vm *VM) Logger() logging.Logger { return vm.ctx.Log }

// SetLogLevel sets the log level with the original [os.StdErr] interface
func (vm *VM) setLogLevel(logLevel log.Lvl) {
	log.Root().SetHandler(log.LvlFilterHandler(logLevel, log.StreamHandler(originalStderr, log.TerminalFormat(false))))
}

/*
 ******************************************************************************
 ********************************* Snowman API ********************************
 ******************************************************************************
 */

// implements SnowmanPlusPlusVM interface
func (vm *VM) GetActivationTime() time.Time {
	return time.Unix(vm.chainConfig.ApricotPhase4BlockTimestamp.Int64(), 0)
}

// Initialize implements the snowman.ChainVM interface

func (vm *VM) Initialize(
	ctx *snow.Context,
	dbManager manager.Manager,
	genesisBytes []byte,
	upgradeBytes []byte,
	configBytes []byte,
	toEngine chan<- commonEng.Message,
	fxs []*commonEng.Fx,
	appSender commonEng.AppSender,
) error {
	vm.config.SetDefaults()
	if len(configBytes) > 0 {
		if err := json.Unmarshal(configBytes, &vm.config); err != nil {
			return fmt.Errorf("failed to unmarshal config %s: %w", string(configBytes), err)
		}
	}
	if b, err := json.Marshal(vm.config); err == nil {
		log.Info("Initializing Coreth VM", "Version", Version, "Config", string(b))
	} else {
		// Log a warning message since we have already successfully unmarshalled into the struct
		log.Warn("Problem initializing Coreth VM", "Version", Version, "Config", string(b), "err", err)
	}

	if len(fxs) > 0 {
		return errUnsupportedFXs
	}

	vm.shutdownChan = make(chan struct{}, 1)
	vm.ctx = ctx
	baseDB := dbManager.Current().Database
	// Use NewNested rather than New so that the structure of the database
	// remains the same regardless of the provided baseDB type.
	vm.chaindb = Database{prefixdb.NewNested(ethDBPrefix, baseDB)}
	vm.db = versiondb.New(baseDB)
	vm.acceptedBlockDB = prefixdb.New(acceptedPrefix, vm.db)
	vm.acceptedAtomicTxDB = prefixdb.New(atomicTxIDDBPrefix, vm.db)
	vm.acceptedHeightAtomicTxDB = prefixdb.New(heightAtomicTxDBPrefix, vm.db)
	g := new(core.Genesis)
	if err := json.Unmarshal(genesisBytes, g); err != nil {
		return err
	}

	// Set the chain config for mainnet/fuji chain IDs
	switch {
	case g.Config.ChainID.Cmp(params.AvalancheMainnetChainID) == 0:
		g.Config = params.AvalancheMainnetChainConfig
		phase0BlockValidator.extDataHashes = mainnetExtDataHashes
	case g.Config.ChainID.Cmp(params.AvalancheFujiChainID) == 0:
		g.Config = params.AvalancheFujiChainConfig
		phase0BlockValidator.extDataHashes = fujiExtDataHashes
	case g.Config.ChainID.Cmp(params.AvalancheLocalChainID) == 0:
		g.Config = params.AvalancheLocalChainConfig
	}

	// Free the memory of the extDataHash map that is not used (i.e. if mainnet
	// config, free fuji)
	fujiExtDataHashes = nil
	mainnetExtDataHashes = nil

	vm.chainID = g.Config.ChainID

	ethConfig := ethconfig.NewDefaultConfig()
	ethConfig.Genesis = g

	// Set log level
	logLevel := defaultLogLevel
	if vm.config.LogLevel != "" {
		configLogLevel, err := log.LvlFromString(vm.config.LogLevel)
		if err != nil {
			return fmt.Errorf("failed to initialize logger due to: %w ", err)
		}
		logLevel = configLogLevel
	}

	vm.setLogLevel(logLevel)

	// Set minimum price for mining and default gas price oracle value to the min
	// gas price to prevent so transactions and blocks all use the correct fees
	ethConfig.RPCGasCap = vm.config.RPCGasCap
	ethConfig.RPCEVMTimeout = vm.config.APIMaxDuration.Duration
	ethConfig.RPCTxFeeCap = vm.config.RPCTxFeeCap
	ethConfig.TxPool.NoLocals = !vm.config.LocalTxsEnabled
	ethConfig.AllowUnfinalizedQueries = vm.config.AllowUnfinalizedQueries
	ethConfig.AllowUnprotectedTxs = vm.config.AllowUnprotectedTxs
	ethConfig.Preimages = vm.config.Preimages
	ethConfig.Pruning = vm.config.Pruning
	ethConfig.SnapshotAsync = vm.config.SnapshotAsync
	ethConfig.SnapshotVerify = vm.config.SnapshotVerify

	vm.chainConfig = g.Config
	vm.networkID = ethConfig.NetworkId
	vm.secpFactory = crypto.FactorySECP256K1R{Cache: cache.LRU{Size: secpFactoryCacheSize}}

	nodecfg := node.Config{
		CorethVersion:         Version,
		KeyStoreDir:           vm.config.KeystoreDirectory,
		ExternalSigner:        vm.config.KeystoreExternalSigner,
		InsecureUnlockAllowed: vm.config.KeystoreInsecureUnlockAllowed,
	}

	vm.codec = Codec

	// TODO: read size from settings
	vm.mempool = NewMempool(ctx.AVAXAssetID, defaultMempoolSize)

	// Attempt to load last accepted block to determine if it is necessary to
	// initialize state with the genesis block.
	lastAcceptedBytes, lastAcceptedErr := vm.acceptedBlockDB.Get(lastAcceptedKey)
	var lastAcceptedHash common.Hash
	switch {
	case lastAcceptedErr == database.ErrNotFound:
		// // Set [lastAcceptedHash] to the genesis block hash.
		lastAcceptedHash = ethConfig.Genesis.ToBlock(nil).Hash()
	case lastAcceptedErr != nil:
		return fmt.Errorf("failed to get last accepted block ID due to: %w", lastAcceptedErr)
	case len(lastAcceptedBytes) != common.HashLength:
		return fmt.Errorf("last accepted bytes should have been length %d, but found %d", common.HashLength, len(lastAcceptedBytes))
	default:
		lastAcceptedHash = common.BytesToHash(lastAcceptedBytes)
	}
	ethChain, err := coreth.NewETHChain(&ethConfig, &nodecfg, vm.chaindb, vm.config.EthBackendSettings(), vm.createConsensusCallbacks(), lastAcceptedHash)
	if err != nil {
		return err
	}
	vm.chain = ethChain
	lastAccepted := vm.chain.LastAcceptedBlock()

<<<<<<< HEAD
	atomicIndexDB := Database{prefixdb.New(atomicIndexDBPrefix, vm.db)}

	//
	atomicTxHeightIdxBuilt, err := vm.isAtomicTxHeightIdxBuilt()
	if err != nil {
		return err
	}
	if !atomicTxHeightIdxBuilt {
		log.Info("creating height index on acceptedAtomicTxDB")
		maxHeight, err := vm.buildAtomicTxHeightIdx()
		if err != nil {
			return err
		}
		log.Info("height index created on acceptedAtomicTxDB", "maxHeight", maxHeight)
		err = vm.atomicTxHeightIdxBuilt(maxHeight)
		if err != nil {
			return nil
		}
	}

	//vm.atomicTrie, err = NewIndexedAtomicTrie(atomicIndexDB)
	vm.atomicTrie, err = NewBlockingAtomicTrie(atomicIndexDB, vm.acceptedAtomicTxDB, vm.codec, atomicTxHieghtIdxPrefix, func(bytes []byte) (*Tx, uint64, error) {
		return vm.parseAcceptedAtomicTxBytes(bytes)
	})
=======
	// initialise the atomicHeightTxDB if not done already
	heightTxDBInitialized, err := vm.acceptedHeightAtomicTxDB.Has([]byte("initialized"))
	if err != nil {
		return err
	}

	if !heightTxDBInitialized {
		log.Info("initializing acceptedHeightAtomicTxDB")
		startTime := time.Now()
		iter := vm.acceptedAtomicTxDB.NewIterator()
		batch := vm.acceptedHeightAtomicTxDB.NewBatch()
		lastUpdate := time.Now()
		entries := uint(0)
		for iter.Next() {
			packer := wrappers.Packer{Bytes: iter.Value()}
			heightBytes := packer.UnpackFixedBytes(wrappers.LongLen)
			txBytes := packer.UnpackBytes()

			if err = batch.Put(heightBytes, txBytes); err != nil {
				return fmt.Errorf("error saving tx bytes to acceptedHeightAtomicTxDB during init: %w", err)
			}

			entries++

			if time.Since(lastUpdate) > 10*time.Second {
				log.Info("entries copied to acceptedHeightAtomicTxDB", "entries", entries)
				lastUpdate = time.Now()
			}
		}

		if err = batch.Put(heightAtomicTxDBInitializedKey, nil); err != nil {
			return err
		}

		if err = batch.Write(); err != nil {
			return fmt.Errorf("error writing acceptedHeightAtomicTxDB batch: %w", err)
		}

		log.Info("finished initializing acceptedHeightAtomicTxDB", "time", time.Since(startTime))
	} else {
		log.Info("skipping acceptedHeightAtomicTxDB init")
	}

	atomicIndexDB := Database{prefixdb.New(atomicIndexDBPrefix, vm.db)}
	//vm.atomicTrie, err = NewIndexedAtomicTrie(atomicIndexDB)
	vm.atomicTrie, err = NewBlockingAtomicTrie(atomicIndexDB, vm.acceptedHeightAtomicTxDB, vm.codec)
>>>>>>> 673ace31
	if err != nil {
		return err
	}

<<<<<<< HEAD
	doneChan := vm.atomicTrie.Initialize(facades.NewEthChainFacade(ethChain), vm.db.Commit, func(blk facades.BlockFacade) (map[ids.ID]*atomic.Requests, error) {
=======
	resultChan := vm.atomicTrie.Initialize(facades.NewEthChainFacade(ethChain), vm.db.Commit, func(blk facades.BlockFacade) (map[ids.ID]*atomic.Requests, error) {
>>>>>>> 673ace31
		tx, err := vm.extractAtomicTx(blk.(*types.Block))
		if err != nil {
			return nil, err
		}
<<<<<<< HEAD
		if tx == nil {
			return nil, nil
		}
		return tx.AtomicOps()
	})

	go func(done chan error) {
		startTime := time.Now()
		err := <-done
		if err != nil {
			log.Error("Atomic trie initialization error", "err', err")
		}
		log.Info("Atomic trie initialization complete", "time", time.Since(startTime))
	}(doneChan)
=======

		if tx == nil {
			return nil, nil
		}

		return tx.AtomicOps()
	})

	startTime := time.Now()
	err, open := <-resultChan

	// loop until  errors are coming through and channel is open
	for err != nil && open {
		if err != nil {
			log.Crit("error initializing atomic trie locally", "time", time.Since(startTime), "err", err)
		}
		err, open = <-resultChan
	}
	log.Info("Atomic trie initialization complete", "time", time.Since(startTime))
>>>>>>> 673ace31

	// start goroutines to update the tx pool gas minimum gas price when upgrades go into effect
	vm.handleGasPriceUpdates()

	// initialize new gossip network
	//
	// NOTE: This network must be initialized after the atomic mempool.
	vm.network = vm.NewNetwork(appSender)

	// start goroutines to manage block building
	//
	// NOTE: gossip network must be initialized first otherwie ETH tx gossip will
	// not work.
	vm.builder = vm.NewBlockBuilder(toEngine)

	vm.chain.Start()

	vm.genesisHash = vm.chain.GetGenesisBlock().Hash()
	log.Info(fmt.Sprintf("lastAccepted = %s", lastAccepted.Hash().Hex()))

	vm.State = chain.NewState(&chain.Config{
		DecidedCacheSize:    decidedCacheSize,
		MissingCacheSize:    missingCacheSize,
		UnverifiedCacheSize: unverifiedCacheSize,
		LastAcceptedBlock: &Block{
			id:       ids.ID(lastAccepted.Hash()),
			ethBlock: lastAccepted,
			vm:       vm,
			status:   choices.Accepted,
		},
		GetBlockIDAtHeight: vm.getBlockIDAtHeight,
		GetBlock:           vm.getBlock,
		UnmarshalBlock:     vm.parseBlock,
		BuildBlock:         vm.buildBlock,
	})

	vm.builder.awaitSubmittedTxs()
	go vm.ctx.Log.RecoverAndPanic(vm.startContinuousProfiler)

	// The Codec explicitly registers the types it requires from the secp256k1fx
	// so [vm.baseCodec] is a dummy codec use to fulfill the secp256k1fx VM
	// interface. The fx will register all of its types, which can be safely
	// ignored by the VM's codec.
	vm.baseCodec = linearcodec.NewDefault()

	// pruneChain removes all rejected blocks stored in the database.
	//
	// TODO: This function can take over 60 minutes to run on mainnet and
	// should be converted to run asynchronously.
	// if err := vm.pruneChain(); err != nil {
	// 	return err
	// }

	return vm.fx.Initialize(vm)
}

func (vm *VM) createConsensusCallbacks() *dummy.ConsensusCallbacks {
	return &dummy.ConsensusCallbacks{
		OnFinalizeAndAssemble: vm.onFinalizeAndAssemble,
		OnExtraStateChange:    vm.onExtraStateChange,
	}
}

func (vm *VM) onFinalizeAndAssemble(header *types.Header, state *state.StateDB, txs []*types.Transaction) ([]byte, *big.Int, *big.Int, error) {
	for {
		tx, exists := vm.mempool.NextTx()
		if !exists {
			break
		}
		// Take a snapshot of [state] before calling verifyTx so that if the transaction fails verification
		// we can revert to [snapshot].
		// Note: snapshot is taken inside the loop because you cannot revert to the same snapshot more than
		// once.
		snapshot := state.Snapshot()
		rules := vm.chainConfig.AvalancheRules(header.Number, new(big.Int).SetUint64(header.Time))
		if err := vm.verifyTx(tx, header.ParentHash, header.BaseFee, state, rules); err != nil {
			// Discard the transaction from the mempool on failed verification.
			vm.mempool.DiscardCurrentTx()
			state.RevertToSnapshot(snapshot)
			continue
		}

		atomicTxBytes, err := vm.codec.Marshal(codecVersion, tx)
		if err != nil {
			// Discard the transaction from the mempool and error if the transaction
			// cannot be marshalled. This should never happen.
			vm.mempool.DiscardCurrentTx()
			return nil, nil, nil, fmt.Errorf("failed to marshal atomic transaction %s due to %w", tx.ID(), err)
		}
		var contribution, gasUsed *big.Int
		if rules.IsApricotPhase4 {
			contribution, gasUsed, err = tx.BlockFeeContribution(vm.ctx.AVAXAssetID, header.BaseFee)
			if err != nil {
				return nil, nil, nil, err
			}
		}
		return atomicTxBytes, contribution, gasUsed, nil
	}

	if len(txs) == 0 {
		// this could happen due to the async logic of geth tx pool
		return nil, nil, nil, errEmptyBlock
	}

	return nil, nil, nil, nil
}

func (vm *VM) onExtraStateChange(block *types.Block, state *state.StateDB) (*big.Int, *big.Int, error) {
	tx, err := vm.extractAtomicTx(block)
	if err != nil {
		return nil, nil, err
	}
	// If [tx] is nil, we can return nil for the extra state contribution instead of allocating
	// a big Int for 0.
	if tx == nil {
		return nil, nil, nil
	}
	if err := tx.UnsignedAtomicTx.EVMStateTransfer(vm.ctx, state); err != nil {
		return nil, nil, err
	}

	switch {
	// If ApricotPahse4 is enabled, calculate the block fee contribution
	case vm.chainConfig.IsApricotPhase4(new(big.Int).SetUint64(block.Time())):
		return tx.BlockFeeContribution(vm.ctx.AVAXAssetID, block.BaseFee())
	default:
		// Otherwise, there is no contribution
		return nil, nil, nil
	}
}

func (vm *VM) pruneChain() error {
	if !vm.config.Pruning {
		return nil
	}
	pruned, err := vm.db.Has(pruneRejectedBlocksKey)
	if err != nil {
		return fmt.Errorf("failed to check if the VM has pruned rejected blocks: %w", err)
	}
	if pruned {
		return nil
	}

	lastAcceptedHeight := vm.LastAcceptedBlock().Height()
	if err := vm.chain.RemoveRejectedBlocks(0, lastAcceptedHeight); err != nil {
		return err
	}
	heightBytes := make([]byte, 8)
	binary.PutUvarint(heightBytes, lastAcceptedHeight)
	if err := vm.db.Put(pruneRejectedBlocksKey, heightBytes); err != nil {
		return err
	}

	return vm.db.Commit()
}

// Bootstrapping notifies this VM that the consensus engine is performing
// bootstrapping
func (vm *VM) Bootstrapping() error { return vm.fx.Bootstrapping() }

// Bootstrapped notifies this VM that the consensus engine has finished
// bootstrapping
func (vm *VM) Bootstrapped() error {
	vm.ctx.Bootstrapped()
	return vm.fx.Bootstrapped()
}

// Shutdown implements the snowman.ChainVM interface
func (vm *VM) Shutdown() error {
	if vm.ctx == nil {
		return nil
	}

	close(vm.shutdownChan)
	vm.chain.Stop()
	vm.shutdownWg.Wait()
	return nil
}

// buildBlock builds a block to be wrapped by ChainState
func (vm *VM) buildBlock() (snowman.Block, error) {
	block, err := vm.chain.GenerateBlock()
	vm.builder.handleGenerateBlock()
	if err != nil {
		vm.mempool.CancelCurrentTx()
		return nil, err
	}

	// Note: the status of block is set by ChainState
	blk := &Block{
		id:       ids.ID(block.Hash()),
		ethBlock: block,
		vm:       vm,
	}

	// Verify is called on a non-wrapped block here, such that this
	// does not add [blk] to the processing blocks map in ChainState.
	//
	// TODO cache verification since Verify() will be called by the
	// consensus engine as well.
	//
	// Note: this is only called when building a new block, so caching
	// verification will only be a significant optimization for nodes
	// that produce a large number of blocks.
	// We call verify without writes here to avoid generating a reference
	// to the blk state root in the triedb when we are going to call verify
	// again from the consensus engine with writes enabled.
	if err := blk.verify(false /*=writes*/); err != nil {
		vm.mempool.CancelCurrentTx()
		return nil, fmt.Errorf("block failed verification due to: %w", err)
	}

	log.Debug(fmt.Sprintf("Built block %s", blk.ID()))
	// Marks the current tx from the mempool as being successfully issued
	// into a block.
	vm.mempool.IssueCurrentTx()
	return blk, nil
}

// parseBlock parses [b] into a block to be wrapped by ChainState.
func (vm *VM) parseBlock(b []byte) (snowman.Block, error) {
	ethBlock := new(types.Block)
	if err := rlp.DecodeBytes(b, ethBlock); err != nil {
		return nil, err
	}
	// Note: the status of block is set by ChainState
	block := &Block{
		id:       ids.ID(ethBlock.Hash()),
		ethBlock: ethBlock,
		vm:       vm,
	}
	// Performing syntactic verification in ParseBlock allows for
	// short-circuiting bad blocks before they are processed by the VM.
	if _, err := block.syntacticVerify(); err != nil {
		return nil, fmt.Errorf("syntactic block verification failed: %w", err)
	}
	return block, nil
}

// getBlock attempts to retrieve block [id] from the VM to be wrapped
// by ChainState.
func (vm *VM) getBlock(id ids.ID) (snowman.Block, error) {
	ethBlock := vm.chain.GetBlockByHash(common.Hash(id))
	// If [ethBlock] is nil, return [database.ErrNotFound] here
	// so that the miss is considered cacheable.
	if ethBlock == nil {
		return nil, database.ErrNotFound
	}
	// Note: the status of block is set by ChainState
	blk := &Block{
		id:       ids.ID(ethBlock.Hash()),
		ethBlock: ethBlock,
		vm:       vm,
	}
	return blk, nil
}

// SetPreference sets what the current tail of the chain is
func (vm *VM) SetPreference(blkID ids.ID) error {
	// Since each internal handler used by [vm.State] always returns a block
	// with non-nil ethBlock value, GetBlockInternal should never return a
	// (*Block) with a nil ethBlock value.
	block, err := vm.GetBlockInternal(blkID)
	if err != nil {
		return fmt.Errorf("failed to set preference to %s: %w", blkID, err)
	}

	return vm.chain.SetPreference(block.(*Block).ethBlock)
}

// getBlockIDAtHeight retrieves the blkID of the canonical block at [blkHeight]
// if [blkHeight] is less than the height of the last accepted block, this will return
// a canonical block. Otherwise, it may return a blkID that has not yet been accepted.
func (vm *VM) getBlockIDAtHeight(blkHeight uint64) (ids.ID, error) {
	ethBlock := vm.chain.GetBlockByNumber(blkHeight)
	if ethBlock == nil {
		return ids.ID{}, fmt.Errorf("could not find block at height: %d", blkHeight)
	}

	return ids.ID(ethBlock.Hash()), nil
}

func (vm *VM) Version() (string, error) {
	return Version, nil
}

// NewHandler returns a new Handler for a service where:
//   * The handler's functionality is defined by [service]
//     [service] should be a gorilla RPC service (see https://www.gorillatoolkit.org/pkg/rpc/v2)
//   * The name of the service is [name]
//   * The LockOption is the first element of [lockOption]
//     By default the LockOption is WriteLock
//     [lockOption] should have either 0 or 1 elements. Elements beside the first are ignored.
func newHandler(name string, service interface{}, lockOption ...commonEng.LockOption) (*commonEng.HTTPHandler, error) {
	server := avalancheRPC.NewServer()
	server.RegisterCodec(avalancheJSON.NewCodec(), "application/json")
	server.RegisterCodec(avalancheJSON.NewCodec(), "application/json;charset=UTF-8")
	if err := server.RegisterService(service, name); err != nil {
		return nil, err
	}

	var lock commonEng.LockOption = commonEng.WriteLock
	if len(lockOption) != 0 {
		lock = lockOption[0]
	}
	return &commonEng.HTTPHandler{LockOptions: lock, Handler: server}, nil
}

// CreateHandlers makes new http handlers that can handle API calls
func (vm *VM) CreateHandlers() (map[string]*commonEng.HTTPHandler, error) {
	handler := vm.chain.NewRPCHandler(vm.config.APIMaxDuration.Duration)
	enabledAPIs := vm.config.EthAPIs()
	vm.chain.AttachEthService(handler, enabledAPIs)

	primaryAlias, err := vm.ctx.BCLookup.PrimaryAlias(vm.ctx.ChainID)
	if err != nil {
		return nil, fmt.Errorf("failed to get primary alias for chain due to %w", err)
	}
	apis := make(map[string]*commonEng.HTTPHandler)
	avaxAPI, err := newHandler("avax", &AvaxAPI{vm})
	if err != nil {
		return nil, fmt.Errorf("failed to register service for AVAX API due to %w", err)
	}
	enabledAPIs = append(enabledAPIs, "avax")
	apis[avaxEndpoint] = avaxAPI

	if vm.config.CorethAdminAPIEnabled {
		adminAPI, err := newHandler("admin", NewAdminService(vm, fmt.Sprintf("coreth_performance_%s", primaryAlias)))
		if err != nil {
			return nil, fmt.Errorf("failed to register service for admin API due to %w", err)
		}
		apis[adminEndpoint] = adminAPI
		enabledAPIs = append(enabledAPIs, "coreth-admin")
	}

	errs := wrappers.Errs{}
	if vm.config.SnowmanAPIEnabled {
		errs.Add(handler.RegisterName("snowman", &SnowmanAPI{vm}))
		enabledAPIs = append(enabledAPIs, "snowman")
	}
	if vm.config.NetAPIEnabled {
		errs.Add(handler.RegisterName("net", &NetAPI{vm}))
		enabledAPIs = append(enabledAPIs, "net")
	}
	if vm.config.Web3APIEnabled {
		errs.Add(handler.RegisterName("web3", &Web3API{}))
		enabledAPIs = append(enabledAPIs, "web3")
	}
	if errs.Errored() {
		return nil, errs.Err
	}

	log.Info(fmt.Sprintf("Enabled APIs: %s", strings.Join(enabledAPIs, ", ")))
	apis[ethRPCEndpoint] = &commonEng.HTTPHandler{
		LockOptions: commonEng.NoLock,
		Handler:     handler,
	}
	apis[ethWSEndpoint] = &commonEng.HTTPHandler{
		LockOptions: commonEng.NoLock,
		Handler: handler.WebsocketHandlerWithDuration(
			[]string{"*"},
			vm.config.APIMaxDuration.Duration,
			vm.config.WSCPURefillRate.Duration,
			vm.config.WSCPUMaxStored.Duration,
		),
	}

	return apis, nil
}

// CreateStaticHandlers makes new http handlers that can handle API calls
func (vm *VM) CreateStaticHandlers() (map[string]*commonEng.HTTPHandler, error) {
	handler := rpc.NewServer(0)
	if err := handler.RegisterName("static", &StaticService{}); err != nil {
		return nil, err
	}

	return map[string]*commonEng.HTTPHandler{
		"/rpc": {LockOptions: commonEng.NoLock, Handler: handler},
		"/ws":  {LockOptions: commonEng.NoLock, Handler: handler.WebsocketHandler([]string{"*"})},
	}, nil
}

/*
 ******************************************************************************
 *********************************** Helpers **********************************
 ******************************************************************************
 */
// extractAtomicTx returns the atomic transaction in [block] if
// one exists.
func (vm *VM) extractAtomicTx(block *types.Block) (*Tx, error) {
	extdata := block.ExtData()
	if len(extdata) == 0 {
		return nil, nil
	}
	atx := new(Tx)
	if _, err := vm.codec.Unmarshal(extdata, atx); err != nil {
		return nil, fmt.Errorf("failed to unmarshal atomic tx due to %w", err)
	}
	if err := atx.Sign(vm.codec, nil); err != nil {
		return nil, fmt.Errorf("failed to initialize atomic tx in block %s", block.Hash().Hex())
	}

	return atx, nil
}

func (vm *VM) conflicts(inputs ids.Set, ancestor *Block) error {
	for ancestor.Status() != choices.Accepted {
		atx, err := vm.extractAtomicTx(ancestor.ethBlock)
		if err != nil {
			return fmt.Errorf("problem parsing atomic tx of ancestor block %s: %w", ancestor.ID(), err)
		}
		// If the ancestor isn't an atomic block, it can't conflict with
		// the import tx.
		if atx != nil {
			ancestorInputs := atx.UnsignedAtomicTx.InputUTXOs()
			if inputs.Overlaps(ancestorInputs) {
				return errConflictingAtomicInputs
			}
		}

		// Move up the chain.
		nextAncestorID := ancestor.Parent()
		// If the ancestor is unknown, then the parent failed
		// verification when it was called.
		// If the ancestor is rejected, then this block shouldn't be
		// inserted into the canonical chain because the parent is
		// will be missing.
		// If the ancestor is processing, then the block may have
		// been verified.
		nextAncestorIntf, err := vm.GetBlockInternal(nextAncestorID)
		if err != nil {
			return errRejectedParent
		}

		if blkStatus := nextAncestorIntf.Status(); blkStatus == choices.Unknown || blkStatus == choices.Rejected {
			return errRejectedParent
		}
		nextAncestor, ok := nextAncestorIntf.(*Block)
		if !ok {
			return fmt.Errorf("ancestor block %s had unexpected type %T", nextAncestor.ID(), nextAncestorIntf)
		}
		ancestor = nextAncestor
	}

	return nil
}

// parseAcceptedAtomicTxBytes converts bytes read from the database to
// [Tx] object + block height [Tx] was processed for, and can
// optionally return error.
func (vm *VM) parseAcceptedAtomicTxBytes(bytes []byte) (*Tx, uint64, error) {
	packer := wrappers.Packer{Bytes: bytes}
	height := packer.UnpackLong()
	txBytes := packer.UnpackBytes()

	tx := &Tx{}
	if _, err := vm.codec.Unmarshal(txBytes, tx); err != nil {
		return nil, 0, fmt.Errorf("problem parsing atomic transaction from db: %w", err)
	}
	if err := tx.Sign(vm.codec, nil); err != nil {
		return nil, 0, fmt.Errorf("problem initializing atomic transaction from db: %w", err)
	}

	return tx, height, nil
}

// getAcceptedAtomicTx attempts to get [txID] from the database.
<<<<<<< HEAD
func (vm *VM) getAcceptedAtomicTx(txID ids.ID) (*Tx, uint64, error) {
	indexedTxBytes, err := vm.acceptedAtomicTxDB.Get(txID[:])
	if err != nil {
		return nil, 0, err
	}
	return vm.parseAcceptedAtomicTxBytes(indexedTxBytes)
=======
func (vm *VM) getAcceptedAtomicTxByHeight(height uint64) (*Tx, error) {
	heightBytes := make([]byte, wrappers.LongLen)
	binary.BigEndian.PutUint64(heightBytes, height)
	indexedTxBytes, err := vm.acceptedHeightAtomicTxDB.Get(heightBytes)
	if err != nil {
		return nil, err
	}

	tx := &Tx{}
	if _, err := vm.codec.Unmarshal(indexedTxBytes, tx); err != nil {
		return nil, fmt.Errorf("problem parsing atomic transaction from db at height %d: %w", height, err)
	}
	if err := tx.Sign(vm.codec, nil); err != nil {
		return nil, fmt.Errorf("problem initializing atomic transaction from db at height %d: %w", height, err)
	}

	return tx, nil
>>>>>>> 673ace31
}

// getAtomicTx returns the requested transaction, status, and height.
// If the status is Unknown, then the returned transaction will be nil.
func (vm *VM) getAtomicTx(txID ids.ID) (*Tx, Status, uint64, error) {
	if tx, height, err := vm.getAcceptedAtomicTx(txID); err == nil {
		return tx, Accepted, height, nil
	} else if err != database.ErrNotFound {
		return nil, Unknown, 0, err
	}

	tx, dropped, found := vm.mempool.GetTx(txID)
	switch {
	case found && dropped:
		return tx, Dropped, 0, nil
	case found:
		return tx, Processing, 0, nil
	default:
		return nil, Unknown, 0, nil
	}
}

// writeAtomicTx writes indexes [tx] in [blk]
func (vm *VM) writeAtomicTx(blk *Block, tx *Tx) error {
	// map txID => [height]+[tx bytes]
	// 8 bytes
	height := blk.ethBlock.NumberU64()
	// 4 + len(txBytes)
	txID := tx.ID()
	txBytes := vm.getAtomicTxBytes(height, tx)

	err := vm.acceptedAtomicTxDB.Put(txID[:], txBytes)
	if err != nil {
		return err
	}

	// 8 bytes [height] + len(txID)
	heightIdxKey := wrappers.Packer{Bytes: make([]byte, 8+len(txID))}
	heightIdxKey.PackLong(height)
	heightIdxKey.PackFixedBytes(txID[:])
	return vm.acceptedAtomicTxDB.Put(heightIdxKey.Bytes, txBytes)
}

// buildAtomicTxHeightIdx builds the index on [acceptedAtomicTxDB],
// ensuring the mapping [height]+[txID] => [txBytes] exists for all
// [txID] => [txBytes] mappings in [acceptedAtomicTxDB].
// returns maximum height observed in the [acceptedAtomicTxDB] while
// indexing.
func (vm *VM) buildAtomicTxHeightIdx() (uint64, error) {
	maxHeight := uint64(0)
	it := vm.acceptedAtomicTxDB.NewIterator()
	txIdLength := len(ids.ID{})

	atomicTxProcessed := 0
	for it.Next() {
		if err := it.Error(); err != nil {
			return 0, err
		}
		key := it.Key()
		if len(key) != txIdLength {
			continue
		}
		tx, height, err := vm.parseAcceptedAtomicTxBytes(it.Value())
		if err != nil {
			return 0, err
		}
		keyID, err := ids.ToID(it.Key())
		if err != nil {
			return 0, err
		}
		txID := tx.ID()
		if keyID != txID {
			return 0, fmt.Errorf("unexpected mismatch of acceptedAtomicTx key (%v) with txID in parsed value (%v)", keyID, txID)
		}

		// len(atomicTxHieghtIdxPrefix) + 8 bytes [height] + len(txID)
		heightIdxKey := wrappers.Packer{Bytes: make([]byte, len(atomicTxHieghtIdxPrefix)+8+len(txID))}
		heightIdxKey.PackFixedBytes(atomicTxHieghtIdxPrefix)
		heightIdxKey.PackLong(height)
		heightIdxKey.PackFixedBytes(txID[:])
		err = vm.acceptedAtomicTxDB.Put(heightIdxKey.Bytes, it.Value())
		if err != nil {
			return 0, err
		}
		if height > maxHeight {
			maxHeight = height
		}
		atomicTxProcessed += 1
		if atomicTxProcessed%10000 == 0 {
			log.Info("creating atomic tx height index", "atomicTxProcessed", atomicTxProcessed)
		}
	}
	return maxHeight, nil
}

// isAtomicHeightIdxBuilt returns true when the [height]+[txID] => [txBytes]
// index is already built.
func (vm *VM) isAtomicTxHeightIdxBuilt() (bool, error) {
	val, err := vm.acceptedAtomicTxDB.Get(atomicTxLastIndexedHeightKey)
	switch {
	case err == database.ErrNotFound:
		return false, nil
	case err != nil:
		return false, err
	case len(val) != wrappers.LongLen:
		return false, fmt.Errorf("unexpected length for value stored at atomicTxLastIndexedHeightKey (%d)", len(val))
	}
	log.Info("acceptedAtomicTx was indexed by bulk operation on a previous run", "maxHeight", binary.BigEndian.Uint64(val))
	return true, nil
}

// called after [buildAtomicTxHeightIdx] completes. value of [height] will be
// written to database to signal the completion of this operation.
// the [height] does not need to be updated further as incremental updates to
// the index occur during block accept, through [writeAtomicTx]
func (vm *VM) atomicTxHeightIdxBuilt(height uint64) error {
	bytes := make([]byte, wrappers.LongLen)
	binary.BigEndian.PutUint64(bytes, height)
	return vm.acceptedAtomicTxDB.Put(atomicTxLastIndexedHeightKey, bytes)
}

// getAtomicTxBytes converts the block [height] and atomic transaction [tx]
// which it processed on to a byte array representation for storage in the database.
func (vm *VM) getAtomicTxBytes(height uint64, tx *Tx) []byte {
	txBytes := tx.Bytes()
<<<<<<< HEAD
	packer := wrappers.Packer{Bytes: make([]byte, 12+len(txBytes))}
	packer.PackLong(height)
	packer.PackBytes(txBytes)
	return packer.Bytes
=======
	heightTxPacker := wrappers.Packer{Bytes: make([]byte, 12+len(txBytes))}
	heightTxPacker.PackLong(height)
	heightTxPacker.PackBytes(txBytes)
	txID := tx.ID()

	if err := vm.acceptedAtomicTxDB.Put(txID[:], heightTxPacker.Bytes); err != nil {
		return err
	}

	// map height => tx bytes
	heightBytes := make([]byte, wrappers.LongLen)
	binary.BigEndian.PutUint64(heightBytes, height)

	return vm.acceptedHeightAtomicTxDB.Put(heightBytes, txBytes)
>>>>>>> 673ace31
}

// ParseAddress takes in an address and produces the ID of the chain it's for
// the ID of the address
func (vm *VM) ParseAddress(addrStr string) (ids.ID, ids.ShortID, error) {
	chainIDAlias, hrp, addrBytes, err := formatting.ParseAddress(addrStr)
	if err != nil {
		return ids.ID{}, ids.ShortID{}, err
	}

	chainID, err := vm.ctx.BCLookup.Lookup(chainIDAlias)
	if err != nil {
		return ids.ID{}, ids.ShortID{}, err
	}

	expectedHRP := constants.GetHRP(vm.ctx.NetworkID)
	if hrp != expectedHRP {
		return ids.ID{}, ids.ShortID{}, fmt.Errorf("expected hrp %q but got %q",
			expectedHRP, hrp)
	}

	addr, err := ids.ToShortID(addrBytes)
	if err != nil {
		return ids.ID{}, ids.ShortID{}, err
	}
	return chainID, addr, nil
}

// issueTx verifies [tx] as valid to be issued on top of the currently preferred block
// and then issues [tx] into the mempool if valid.
func (vm *VM) issueTx(tx *Tx, local bool) error {
	if err := vm.verifyTxAtTip(tx); err != nil {
		if !local {
			// unlike local txs, invalid remote txs are recorded as discarded
			// so that they won't be requested again
			txID := tx.ID()
			vm.mempool.discardedTxs.Put(txID, tx)
			log.Debug("failed to verify remote tx being issued to the mempool",
				"txID", txID,
				"err", err,
			)
			return nil
		}
		return err
	}

	// add to mempool and possibly re-gossip
	if err := vm.mempool.AddTx(tx); err != nil {
		if !local {
			// unlike local txs, invalid remote txs are recorded as discarded
			// so that they won't be requested again
			txID := tx.ID()
			vm.mempool.discardedTxs.Put(tx.ID(), tx)
			log.Debug("failed to issue remote tx to mempool",
				"txID", txID,
				"err", err,
			)
			return nil
		}
		return err
	}

	// NOTE: Gossiping of the issued [Tx] is handled in [AddTx]
	return nil
}

// verifyTxAtTip verifies that [tx] is valid to be issued on top of the currently preferred block
func (vm *VM) verifyTxAtTip(tx *Tx) error {
	preferredBlock := vm.chain.CurrentBlock()
	preferredState, err := vm.chain.BlockState(preferredBlock)
	if err != nil {
		return fmt.Errorf("failed to retrieve block state at tip while verifying atomic tx: %w", err)
	}
	rules := vm.currentRules()
	parentHeader := preferredBlock.Header()
	var nextBaseFee *big.Int
	timestamp := time.Now().Unix()
	bigTimestamp := big.NewInt(timestamp)
	if vm.chainConfig.IsApricotPhase3(bigTimestamp) {
		_, nextBaseFee, err = dummy.CalcBaseFee(vm.chainConfig, parentHeader, uint64(timestamp))
		if err != nil {
			// Return extremely detailed error since CalcBaseFee should never encounter an issue here
			return fmt.Errorf("failed to calculate base fee with parent timestamp (%d), parent ExtraData: (0x%x), and current timestamp (%d): %w", parentHeader.Time, parentHeader.Extra, timestamp, err)
		}
	}

	return vm.verifyTx(tx, parentHeader.Hash(), nextBaseFee, preferredState, rules)
}

// verifyTx verifies that [tx] is valid to be issued into a block with parent block [parentHash]
// and validated at [state] using [rules] as the current rule set.
// Note: verifyTx may modify [state]. If [state] needs to be properly maintained, the caller is responsible
// for reverting to the correct snapshot after calling this function. If this function is called with a
// throwaway state, then this is not necessary.
func (vm *VM) verifyTx(tx *Tx, parentHash common.Hash, baseFee *big.Int, state *state.StateDB, rules params.Rules) error {
	parentIntf, err := vm.GetBlockInternal(ids.ID(parentHash))
	if err != nil {
		return fmt.Errorf("failed to get parent block: %w", err)
	}
	parent, ok := parentIntf.(*Block)
	if !ok {
		return fmt.Errorf("parent block %s had unexpected type %T", parentIntf.ID(), parentIntf)
	}
	if err := tx.UnsignedAtomicTx.SemanticVerify(vm, tx, parent, baseFee, rules); err != nil {
		return err
	}
	return tx.UnsignedAtomicTx.EVMStateTransfer(vm.ctx, state)
}

// GetAtomicUTXOs returns the utxos that at least one of the provided addresses is
// referenced in.
func (vm *VM) GetAtomicUTXOs(
	chainID ids.ID,
	addrs ids.ShortSet,
	startAddr ids.ShortID,
	startUTXOID ids.ID,
	limit int,
) ([]*avax.UTXO, ids.ShortID, ids.ID, error) {
	if limit <= 0 || limit > maxUTXOsToFetch {
		limit = maxUTXOsToFetch
	}

	addrsList := make([][]byte, addrs.Len())
	for i, addr := range addrs.List() {
		addrsList[i] = addr.Bytes()
	}

	allUTXOBytes, lastAddr, lastUTXO, err := vm.ctx.SharedMemory.Indexed(
		chainID,
		addrsList,
		startAddr.Bytes(),
		startUTXOID[:],
		limit,
	)
	if err != nil {
		return nil, ids.ShortID{}, ids.ID{}, fmt.Errorf("error fetching atomic UTXOs: %w", err)
	}

	lastAddrID, err := ids.ToShortID(lastAddr)
	if err != nil {
		lastAddrID = ids.ShortEmpty
	}
	lastUTXOID, err := ids.ToID(lastUTXO)
	if err != nil {
		lastUTXOID = ids.Empty
	}

	utxos := make([]*avax.UTXO, len(allUTXOBytes))
	for i, utxoBytes := range allUTXOBytes {
		utxo := &avax.UTXO{}
		if _, err := vm.codec.Unmarshal(utxoBytes, utxo); err != nil {
			return nil, ids.ShortID{}, ids.ID{}, fmt.Errorf("error parsing UTXO: %w", err)
		}
		utxos[i] = utxo
	}
	return utxos, lastAddrID, lastUTXOID, nil
}

// GetSpendableFunds returns a list of EVMInputs and keys (in corresponding
// order) to total [amount] of [assetID] owned by [keys].
// Note: we return [][]*crypto.PrivateKeySECP256K1R even though each input
// corresponds to a single key, so that the signers can be passed in to
// [tx.Sign] which supports multiple keys on a single input.
func (vm *VM) GetSpendableFunds(
	keys []*crypto.PrivateKeySECP256K1R,
	assetID ids.ID,
	amount uint64,
) ([]EVMInput, [][]*crypto.PrivateKeySECP256K1R, error) {
	// Note: current state uses the state of the preferred block.
	state, err := vm.chain.CurrentState()
	if err != nil {
		return nil, nil, err
	}
	inputs := []EVMInput{}
	signers := [][]*crypto.PrivateKeySECP256K1R{}
	// Note: we assume that each key in [keys] is unique, so that iterating over
	// the keys will not produce duplicated nonces in the returned EVMInput slice.
	for _, key := range keys {
		if amount == 0 {
			break
		}
		addr := GetEthAddress(key)
		var balance uint64
		if assetID == vm.ctx.AVAXAssetID {
			// If the asset is AVAX, we divide by the x2cRate to convert back to the correct
			// denomination of AVAX that can be exported.
			balance = new(big.Int).Div(state.GetBalance(addr), x2cRate).Uint64()
		} else {
			balance = state.GetBalanceMultiCoin(addr, common.Hash(assetID)).Uint64()
		}
		if balance == 0 {
			continue
		}
		if amount < balance {
			balance = amount
		}
		nonce, err := vm.GetCurrentNonce(addr)
		if err != nil {
			return nil, nil, err
		}
		inputs = append(inputs, EVMInput{
			Address: addr,
			Amount:  balance,
			AssetID: assetID,
			Nonce:   nonce,
		})
		signers = append(signers, []*crypto.PrivateKeySECP256K1R{key})
		amount -= balance
	}

	if amount > 0 {
		return nil, nil, errInsufficientFunds
	}

	return inputs, signers, nil
}

// GetSpendableAVAXWithFee returns a list of EVMInputs and keys (in corresponding
// order) to total [amount] + [fee] of [AVAX] owned by [keys].
// This function accounts for the added cost of the additional inputs needed to
// create the transaction and makes sure to skip any keys with a balance that is
// insufficient to cover the additional fee.
// Note: we return [][]*crypto.PrivateKeySECP256K1R even though each input
// corresponds to a single key, so that the signers can be passed in to
// [tx.Sign] which supports multiple keys on a single input.
func (vm *VM) GetSpendableAVAXWithFee(
	keys []*crypto.PrivateKeySECP256K1R,
	amount uint64,
	cost uint64,
	baseFee *big.Int,
) ([]EVMInput, [][]*crypto.PrivateKeySECP256K1R, error) {
	// Note: current state uses the state of the preferred block.
	state, err := vm.chain.CurrentState()
	if err != nil {
		return nil, nil, err
	}

	initialFee, err := calculateDynamicFee(cost, baseFee)
	if err != nil {
		return nil, nil, err
	}

	newAmount, err := math.Add64(amount, initialFee)
	if err != nil {
		return nil, nil, err
	}
	amount = newAmount

	inputs := []EVMInput{}
	signers := [][]*crypto.PrivateKeySECP256K1R{}
	// Note: we assume that each key in [keys] is unique, so that iterating over
	// the keys will not produce duplicated nonces in the returned EVMInput slice.
	for _, key := range keys {
		if amount == 0 {
			break
		}

		prevFee, err := calculateDynamicFee(cost, baseFee)
		if err != nil {
			return nil, nil, err
		}

		newCost := cost + EVMInputGas
		newFee, err := calculateDynamicFee(newCost, baseFee)
		if err != nil {
			return nil, nil, err
		}

		additionalFee := newFee - prevFee

		addr := GetEthAddress(key)
		// Since the asset is AVAX, we divide by the x2cRate to convert back to
		// the correct denomination of AVAX that can be exported.
		balance := new(big.Int).Div(state.GetBalance(addr), x2cRate).Uint64()
		// If the balance for [addr] is insufficient to cover the additional cost
		// of adding an input to the transaction, skip adding the input altogether
		if balance <= additionalFee {
			continue
		}

		// Update the cost for the next iteration
		cost = newCost

		newAmount, err := math.Add64(amount, additionalFee)
		if err != nil {
			return nil, nil, err
		}
		amount = newAmount

		// Use the entire [balance] as an input, but if the required [amount]
		// is less than the balance, update the [inputAmount] to spend the
		// minimum amount to finish the transaction.
		inputAmount := balance
		if amount < balance {
			inputAmount = amount
		}
		nonce, err := vm.GetCurrentNonce(addr)
		if err != nil {
			return nil, nil, err
		}
		inputs = append(inputs, EVMInput{
			Address: addr,
			Amount:  inputAmount,
			AssetID: vm.ctx.AVAXAssetID,
			Nonce:   nonce,
		})
		signers = append(signers, []*crypto.PrivateKeySECP256K1R{key})
		amount -= inputAmount
	}

	if amount > 0 {
		return nil, nil, errInsufficientFunds
	}

	return inputs, signers, nil
}

// GetCurrentNonce returns the nonce associated with the address at the
// preferred block
func (vm *VM) GetCurrentNonce(address common.Address) (uint64, error) {
	// Note: current state uses the state of the preferred block.
	state, err := vm.chain.CurrentState()
	if err != nil {
		return 0, err
	}
	return state.GetNonce(address), nil
}

// currentRules returns the chain rules for the current block.
func (vm *VM) currentRules() params.Rules {
	header := vm.chain.APIBackend().CurrentHeader()
	return vm.chainConfig.AvalancheRules(header.Number, big.NewInt(int64(header.Time)))
}

// getBlockValidator returns the block validator that should be used for a block that
// follows the ruleset defined by [rules]
func (vm *VM) getBlockValidator(rules params.Rules) BlockValidator {
	switch {
	case rules.IsApricotPhase4:
		return phase4BlockValidator
	case rules.IsApricotPhase3:
		return phase3BlockValidator
	case rules.IsApricotPhase2, rules.IsApricotPhase1:
		// Note: the phase1BlockValidator is used in both apricot phase1 and phase2
		return phase1BlockValidator
	default:
		return phase0BlockValidator
	}
}

func (vm *VM) startContinuousProfiler() {
	// If the profiler directory is empty, return immediately
	// without creating or starting a continuous profiler.
	if vm.config.ContinuousProfilerDir == "" {
		return
	}
	vm.profiler = profiler.NewContinuous(
		filepath.Join(vm.config.ContinuousProfilerDir),
		vm.config.ContinuousProfilerFrequency.Duration,
		vm.config.ContinuousProfilerMaxFiles,
	)
	defer vm.profiler.Shutdown()

	vm.shutdownWg.Add(1)
	go func() {
		defer vm.shutdownWg.Done()
		log.Info("Dispatching continuous profiler", "dir", vm.config.ContinuousProfilerDir, "freq", vm.config.ContinuousProfilerFrequency, "maxFiles", vm.config.ContinuousProfilerMaxFiles)
		err := vm.profiler.Dispatch()
		if err != nil {
			log.Error("continuous profiler failed", "err", err)
		}
	}()
	// Wait for shutdownChan to be closed
	<-vm.shutdownChan
}

func (vm *VM) estimateBaseFee(ctx context.Context) (*big.Int, error) {
	// Get the base fee to use
	baseFee, err := vm.chain.APIBackend().EstimateBaseFee(ctx)
	if err != nil {
		return nil, err
	}
	if baseFee == nil {
		baseFee = initialBaseFee
	} else {
		// give some breathing room
		baseFee.Mul(baseFee, big.NewInt(11))
		baseFee.Div(baseFee, big.NewInt(10))
	}

	return baseFee, nil
}<|MERGE_RESOLUTION|>--- conflicted
+++ resolved
@@ -18,16 +18,10 @@
 
 	types2 "github.com/ava-labs/coreth/fastsync/types"
 
-<<<<<<< HEAD
+	"github.com/ava-labs/avalanchego/chains/atomic"
+
 	"github.com/ava-labs/coreth/fastsync/facades"
 
-	"github.com/ava-labs/avalanchego/chains/atomic"
-=======
-	"github.com/ava-labs/avalanchego/chains/atomic"
-
-	"github.com/ava-labs/coreth/fastsync/facades"
-
->>>>>>> 673ace31
 	"github.com/ava-labs/avalanchego/database/versiondb"
 	coreth "github.com/ava-labs/coreth/chain"
 	"github.com/ava-labs/coreth/consensus/dummy"
@@ -113,16 +107,6 @@
 
 var (
 	// Set last accepted key to be longer than the keys used to store accepted block IDs.
-<<<<<<< HEAD
-	lastAcceptedKey              = []byte("last_accepted_key")
-	acceptedPrefix               = []byte("snowman_accepted")
-	ethDBPrefix                  = []byte("ethdb")
-	atomicTxPrefix               = []byte("atomicTxDB")
-	atomicTxHieghtIdxPrefix      = []byte("by_height")
-	atomicTxLastIndexedHeightKey = []byte("last_indexed_height")
-	atomicIndexDBPrefix          = []byte("atomicIndexDB")
-	pruneRejectedBlocksKey       = []byte("pruned_rejected_blocks")
-=======
 	lastAcceptedKey                = []byte("last_accepted_key")
 	acceptedPrefix                 = []byte("snowman_accepted")
 	ethDBPrefix                    = []byte("ethdb")
@@ -131,7 +115,6 @@
 	atomicTxIDDBPrefix             = []byte("atomicTxDB")
 	atomicIndexDBPrefix            = []byte("atomicIndexDB")
 	pruneRejectedBlocksKey         = []byte("pruned_rejected_blocks")
->>>>>>> 673ace31
 )
 
 var (
@@ -393,32 +376,6 @@
 	vm.chain = ethChain
 	lastAccepted := vm.chain.LastAcceptedBlock()
 
-<<<<<<< HEAD
-	atomicIndexDB := Database{prefixdb.New(atomicIndexDBPrefix, vm.db)}
-
-	//
-	atomicTxHeightIdxBuilt, err := vm.isAtomicTxHeightIdxBuilt()
-	if err != nil {
-		return err
-	}
-	if !atomicTxHeightIdxBuilt {
-		log.Info("creating height index on acceptedAtomicTxDB")
-		maxHeight, err := vm.buildAtomicTxHeightIdx()
-		if err != nil {
-			return err
-		}
-		log.Info("height index created on acceptedAtomicTxDB", "maxHeight", maxHeight)
-		err = vm.atomicTxHeightIdxBuilt(maxHeight)
-		if err != nil {
-			return nil
-		}
-	}
-
-	//vm.atomicTrie, err = NewIndexedAtomicTrie(atomicIndexDB)
-	vm.atomicTrie, err = NewBlockingAtomicTrie(atomicIndexDB, vm.acceptedAtomicTxDB, vm.codec, atomicTxHieghtIdxPrefix, func(bytes []byte) (*Tx, uint64, error) {
-		return vm.parseAcceptedAtomicTxBytes(bytes)
-	})
-=======
 	// initialise the atomicHeightTxDB if not done already
 	heightTxDBInitialized, err := vm.acceptedHeightAtomicTxDB.Has([]byte("initialized"))
 	if err != nil {
@@ -465,44 +422,23 @@
 	atomicIndexDB := Database{prefixdb.New(atomicIndexDBPrefix, vm.db)}
 	//vm.atomicTrie, err = NewIndexedAtomicTrie(atomicIndexDB)
 	vm.atomicTrie, err = NewBlockingAtomicTrie(atomicIndexDB, vm.acceptedHeightAtomicTxDB, vm.codec)
->>>>>>> 673ace31
 	if err != nil {
 		return err
 	}
 
-<<<<<<< HEAD
-	doneChan := vm.atomicTrie.Initialize(facades.NewEthChainFacade(ethChain), vm.db.Commit, func(blk facades.BlockFacade) (map[ids.ID]*atomic.Requests, error) {
-=======
 	resultChan := vm.atomicTrie.Initialize(facades.NewEthChainFacade(ethChain), vm.db.Commit, func(blk facades.BlockFacade) (map[ids.ID]*atomic.Requests, error) {
->>>>>>> 673ace31
 		tx, err := vm.extractAtomicTx(blk.(*types.Block))
 		if err != nil {
 			return nil, err
 		}
-<<<<<<< HEAD
+
 		if tx == nil {
 			return nil, nil
 		}
+
 		return tx.AtomicOps()
 	})
 
-	go func(done chan error) {
-		startTime := time.Now()
-		err := <-done
-		if err != nil {
-			log.Error("Atomic trie initialization error", "err', err")
-		}
-		log.Info("Atomic trie initialization complete", "time", time.Since(startTime))
-	}(doneChan)
-=======
-
-		if tx == nil {
-			return nil, nil
-		}
-
-		return tx.AtomicOps()
-	})
-
 	startTime := time.Now()
 	err, open := <-resultChan
 
@@ -514,7 +450,6 @@
 		err, open = <-resultChan
 	}
 	log.Info("Atomic trie initialization complete", "time", time.Since(startTime))
->>>>>>> 673ace31
 
 	// start goroutines to update the tx pool gas minimum gas price when upgrades go into effect
 	vm.handleGasPriceUpdates()
@@ -983,14 +918,6 @@
 }
 
 // getAcceptedAtomicTx attempts to get [txID] from the database.
-<<<<<<< HEAD
-func (vm *VM) getAcceptedAtomicTx(txID ids.ID) (*Tx, uint64, error) {
-	indexedTxBytes, err := vm.acceptedAtomicTxDB.Get(txID[:])
-	if err != nil {
-		return nil, 0, err
-	}
-	return vm.parseAcceptedAtomicTxBytes(indexedTxBytes)
-=======
 func (vm *VM) getAcceptedAtomicTxByHeight(height uint64) (*Tx, error) {
 	heightBytes := make([]byte, wrappers.LongLen)
 	binary.BigEndian.PutUint64(heightBytes, height)
@@ -1008,7 +935,6 @@
 	}
 
 	return tx, nil
->>>>>>> 673ace31
 }
 
 // getAtomicTx returns the requested transaction, status, and height.
@@ -1134,12 +1060,6 @@
 // which it processed on to a byte array representation for storage in the database.
 func (vm *VM) getAtomicTxBytes(height uint64, tx *Tx) []byte {
 	txBytes := tx.Bytes()
-<<<<<<< HEAD
-	packer := wrappers.Packer{Bytes: make([]byte, 12+len(txBytes))}
-	packer.PackLong(height)
-	packer.PackBytes(txBytes)
-	return packer.Bytes
-=======
 	heightTxPacker := wrappers.Packer{Bytes: make([]byte, 12+len(txBytes))}
 	heightTxPacker.PackLong(height)
 	heightTxPacker.PackBytes(txBytes)
@@ -1154,7 +1074,6 @@
 	binary.BigEndian.PutUint64(heightBytes, height)
 
 	return vm.acceptedHeightAtomicTxDB.Put(heightBytes, txBytes)
->>>>>>> 673ace31
 }
 
 // ParseAddress takes in an address and produces the ID of the chain it's for
