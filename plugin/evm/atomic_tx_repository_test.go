--- conflicted
+++ resolved
@@ -136,9 +136,6 @@
 	verifyTxs(t, repo, txMap)
 }
 
-<<<<<<< HEAD
-func Test_AtomicRepository_Read_Write(t *testing.T) {
-=======
 // Test ensures Initialize can handle multiple atomic transactions past a
 // given block
 func TestAtomicRepositoryInitializeHandlesMultipleAtomicTxs(t *testing.T) {
@@ -214,7 +211,6 @@
 // Test ensures Initialize can handle multiple atomic transactions past a
 // given block
 func TestAtomicRepositoryInitializeHandlesMultipleAtomicTxs_Bench(t *testing.T) {
->>>>>>> 57e92e65
 	db := memdb.New()
 	codec := prepareCodecForTest()
 
@@ -245,11 +241,6 @@
 			err = acceptedAtomicTxDB.Put(id[:], packer.Bytes)
 			assert.NoError(t, err)
 
-<<<<<<< HEAD
-	// check we can get them all by ID
-	for i := 0; i < 100; i++ {
-		tx, height, err := repo.GetByTxID(txIDs[i])
-=======
 			txList = append(txList, id)
 		}
 
@@ -265,7 +256,6 @@
 	for height, txIDs := range heightTxIDMap {
 		// first assert the height index
 		txs, err := repo.GetByHeight(height)
->>>>>>> 57e92e65
 		assert.NoError(t, err)
 		assert.Len(t, txs, len(txIDs))
 
